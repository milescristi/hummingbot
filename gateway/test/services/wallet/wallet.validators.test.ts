--- conflicted
+++ resolved
@@ -10,12 +10,9 @@
   isSolPrivateKey,
   invalidSolPrivateKeyError,
   isNearPrivateKey,
-<<<<<<< HEAD
-  invalidAccountIDError,
-=======
   isCosmosPrivateKey,
   invalidCosmosPrivateKeyError,
->>>>>>> c0cfc752
+  invalidAccountIDError,
 } from '../../../src/services/wallet/wallet.validators';
 
 import { missingParameter } from '../../../src/services/validators';
