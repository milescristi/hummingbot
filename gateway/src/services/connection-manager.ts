import { Ethereum } from '../chains/ethereum/ethereum';
import { Avalanche } from '../chains/avalanche/avalanche';
import { Harmony } from '../chains/harmony/harmony';
import { Solana, Solanaish } from '../chains/solana/solana';
import { Polygon } from '../chains/polygon/polygon';
import { Uniswap } from '../connectors/uniswap/uniswap';
import { UniswapLP } from '../connectors/uniswap/uniswap.lp';
import { Pangolin } from '../connectors/pangolin/pangolin';
<<<<<<< HEAD
import { Serum } from '../connectors/serum/serum';
import { Ethereumish, Uniswapish, UniswapLPish } from './common-interfaces';
=======
import { Perp } from '../connectors/perp/perp';
import {
  Ethereumish,
  Perpish,
  Uniswapish,
  UniswapLPish,
} from './common-interfaces';
>>>>>>> 497e52e6
import { Traderjoe } from '../connectors/traderjoe/traderjoe';
import { Sushiswap } from '../connectors/sushiswap/sushiswap';
import { Serumish } from '../connectors/serum/serum';

export type ChainInstance = Ethereumish | Solanaish;

export async function getChain(chain: string, network: string) {
  let chainInstance: ChainInstance;

  if (chain === 'ethereum') chainInstance = Ethereum.getInstance(network);
  else if (chain === 'avalanche')
    chainInstance = Avalanche.getInstance(network);
  else if (chain === 'polygon') chainInstance = Polygon.getInstance(network);
  else if (chain === 'harmony') chainInstance = Harmony.getInstance(network);
  else if (chain === 'solana')
    chainInstance = await Solana.getInstance(network);
  else throw new Error('unsupported chain');

  if (!chainInstance.ready()) {
    await chainInstance.init();
  }

  return chainInstance;
}

<<<<<<< HEAD
type ConnectorType = Uniswapish | UniswapLPish | Serumish;
=======
type ConnectorType<T> = T extends Uniswapish ? Uniswapish : T;
>>>>>>> 497e52e6

export async function getConnector(
  chain: string,
  network: string,
<<<<<<< HEAD
  connector: string | undefined
): Promise<ConnectorType> {
  let connectorInstance: ConnectorType;

=======
  connector: string | undefined,
  address?: string
): Promise<ConnectorType<T>> {
  let connectorInstance: Uniswapish | UniswapLPish | Perpish;
>>>>>>> 497e52e6
  if (chain === 'ethereum' && connector === 'uniswap') {
    connectorInstance = Uniswap.getInstance(chain, network);
  } else if (chain === 'ethereum' && connector === 'sushiswap') {
    connectorInstance = Sushiswap.getInstance(chain, network);
  } else if (chain === 'ethereum' && connector === 'uniswapLP') {
    connectorInstance = UniswapLP.getInstance(chain, network);
  } else if (chain === 'ethereum' && connector === 'perp') {
    connectorInstance = Perp.getInstance(chain, network, address);
  } else if (chain === 'avalanche' && connector === 'pangolin') {
    connectorInstance = Pangolin.getInstance(chain, network);
  } else if (chain === 'avalanche' && connector === 'traderjoe') {
    connectorInstance = Traderjoe.getInstance(chain, network);
  } else if (chain === 'solana' && connector === 'serum') {
    connectorInstance = await Serum.getInstance(chain, network);
  } else {
    throw new Error('unsupported chain or connector');
  }

  if (!connectorInstance.ready()) {
    await connectorInstance.init();
  }

  return connectorInstance as ConnectorType;
}<|MERGE_RESOLUTION|>--- conflicted
+++ resolved
@@ -6,10 +6,7 @@
 import { Uniswap } from '../connectors/uniswap/uniswap';
 import { UniswapLP } from '../connectors/uniswap/uniswap.lp';
 import { Pangolin } from '../connectors/pangolin/pangolin';
-<<<<<<< HEAD
 import { Serum } from '../connectors/serum/serum';
-import { Ethereumish, Uniswapish, UniswapLPish } from './common-interfaces';
-=======
 import { Perp } from '../connectors/perp/perp';
 import {
   Ethereumish,
@@ -17,15 +14,23 @@
   Uniswapish,
   UniswapLPish,
 } from './common-interfaces';
->>>>>>> 497e52e6
 import { Traderjoe } from '../connectors/traderjoe/traderjoe';
 import { Sushiswap } from '../connectors/sushiswap/sushiswap';
 import { Serumish } from '../connectors/serum/serum';
 
-export type ChainInstance = Ethereumish | Solanaish;
+export type ChainUnion = Ethereumish | Solanaish;
 
-export async function getChain(chain: string, network: string) {
-  let chainInstance: ChainInstance;
+export type Chain<T> = T extends Ethereumish
+  ? Ethereumish
+  : T extends Solanaish
+  ? Solanaish
+  : never;
+
+export async function getChain<T>(
+  chain: string,
+  network: string
+): Promise<Chain<T>> {
+  let chainInstance: ChainUnion;
 
   if (chain === 'ethereum') chainInstance = Ethereum.getInstance(network);
   else if (chain === 'avalanche')
@@ -40,29 +45,29 @@
     await chainInstance.init();
   }
 
-  return chainInstance;
+  return chainInstance as Chain<T>;
 }
 
-<<<<<<< HEAD
-type ConnectorType = Uniswapish | UniswapLPish | Serumish;
-=======
-type ConnectorType<T> = T extends Uniswapish ? Uniswapish : T;
->>>>>>> 497e52e6
+type ConnectorUnion = Uniswapish | UniswapLPish | Perpish | Serumish;
 
-export async function getConnector(
+export type Connector<T> = T extends Uniswapish
+  ? Uniswapish
+  : T extends UniswapLPish
+  ? UniswapLPish
+  : T extends Perpish
+  ? Perpish
+  : T extends Serumish
+  ? Serumish
+  : never;
+
+export async function getConnector<T>(
   chain: string,
   network: string,
-<<<<<<< HEAD
-  connector: string | undefined
-): Promise<ConnectorType> {
-  let connectorInstance: ConnectorType;
-
-=======
   connector: string | undefined,
   address?: string
-): Promise<ConnectorType<T>> {
-  let connectorInstance: Uniswapish | UniswapLPish | Perpish;
->>>>>>> 497e52e6
+): Promise<Connector<T>> {
+  let connectorInstance: ConnectorUnion;
+
   if (chain === 'ethereum' && connector === 'uniswap') {
     connectorInstance = Uniswap.getInstance(chain, network);
   } else if (chain === 'ethereum' && connector === 'sushiswap') {
@@ -85,5 +90,5 @@
     await connectorInstance.init();
   }
 
-  return connectorInstance as ConnectorType;
+  return connectorInstance as Connector<T>;
 }