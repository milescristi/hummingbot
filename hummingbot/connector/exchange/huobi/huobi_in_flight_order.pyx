--- conflicted
+++ resolved
@@ -2,15 +2,7 @@
 from typing import Any, Dict
 
 from hummingbot.connector.in_flight_order_base import InFlightOrderBase
-<<<<<<< HEAD
 from hummingbot.core.data_type.common import OrderType, TradeType
-=======
-from hummingbot.core.event.events import (
-    OrderType,
-    TradeType
-)
-
->>>>>>> 2f1e2090
 
 cdef class HuobiInFlightOrder(InFlightOrderBase):
     def __init__(self,
