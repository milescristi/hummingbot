import asyncio
import copy
import itertools as it
import logging
import re
import time
from decimal import Decimal
from typing import TYPE_CHECKING, Any, Dict, List, Optional, Set, Union, cast

from async_timeout import timeout

from hummingbot.client.settings import GatewayConnectionSetting
from hummingbot.connector.client_order_tracker import ClientOrderTracker
from hummingbot.connector.connector_base import ConnectorBase
from hummingbot.connector.gateway.gateway_in_flight_order import GatewayInFlightOrder
from hummingbot.connector.gateway.gateway_price_shim import GatewayPriceShim
from hummingbot.core.data_type.cancellation_result import CancellationResult
from hummingbot.core.data_type.in_flight_order import OrderState, OrderUpdate, TradeUpdate
from hummingbot.core.data_type.limit_order import LimitOrder
from hummingbot.core.data_type.trade_fee import AddedToCostTradeFee, TokenAmount, TradeFeeBase
from hummingbot.core.event.events import (
    OrderType,
    TokenApprovalCancelledEvent,
    TokenApprovalEvent,
    TokenApprovalFailureEvent,
    TokenApprovalSuccessEvent,
    TradeType,
)
from hummingbot.core.gateway import check_transaction_exceptions
from hummingbot.core.gateway.gateway_http_client import GatewayHttpClient
from hummingbot.core.network_iterator import NetworkStatus
from hummingbot.core.utils import async_ttl_cache
from hummingbot.core.utils.async_utils import safe_ensure_future, safe_gather
from hummingbot.core.utils.tracking_nonce import get_tracking_nonce
from hummingbot.logger import HummingbotLogger

if TYPE_CHECKING:
    from hummingbot.client.config.config_helpers import ClientConfigAdapter

s_logger = None
s_decimal_0 = Decimal("0")
s_decimal_NaN = Decimal("nan")


class GatewayEVMAMM(ConnectorBase):
    """
    Defines basic functions common to connectors that interact with Gateway.
    """

    API_CALL_TIMEOUT = 10.0
    POLL_INTERVAL = 1.0
    UPDATE_BALANCE_INTERVAL = 30.0
    APPROVAL_ORDER_ID_PATTERN = re.compile(r"approve-(\w+)-(\w+)")

    _connector_name: str
    _name: str
    _chain: str
    _network: str
    _trading_pairs: List[str]
    _tokens: Set[str]
    _wallet_address: str
    _trading_required: bool
    _ev_loop: asyncio.AbstractEventLoop
    _last_poll_timestamp: float
    _last_balance_poll_timestamp: float
    _last_est_gas_cost_reported: float
    _allowances: Dict[str, Decimal]
    _chain_info: Dict[str, Any]
    _status_polling_task: Optional[asyncio.Task]
    _get_chain_info_task: Optional[asyncio.Task]
    _update_allowances: Optional[asyncio.Task]
    _poll_notifier: Optional[asyncio.Event]
    _native_currency: str
    _amount_quantum_dict: Dict[str, Decimal]

    def __init__(self,
                 client_config_map: "ClientConfigAdapter",
                 connector_name: str,
                 chain: str,
                 network: str,
                 address: str,
                 trading_pairs: List[str] = [],
                 additional_spenders: List[str] = [],  # not implemented
                 trading_required: bool = True
                 ):
        """
        :param connector_name: name of connector on gateway
        :param chain: refers to a block chain, e.g. ethereum or avalanche
        :param network: refers to a network of a particular blockchain e.g. mainnet or kovan
        :param address: the address of the eth wallet which has been added on gateway
        :param trading_pairs: a list of trading pairs
        :param trading_required: Whether actual trading is needed. Useful for some functionalities or commands like the balance command
        """
        self._connector_name = connector_name
        self._name = "_".join([connector_name, chain, network])
        super().__init__(client_config_map)
        self._chain = chain
        self._network = network
        self._trading_pairs = trading_pairs
        self._tokens = set()
        [self._tokens.update(set(trading_pair.split("-"))) for trading_pair in trading_pairs]
        self._wallet_address = address
        self._trading_required = trading_required
        self._ev_loop = asyncio.get_event_loop()
        self._last_poll_timestamp = 0.0
        self._last_balance_poll_timestamp = time.time()
        self._last_est_gas_cost_reported = 0
        self._allowances = {}
        self._chain_info = {}
        self._status_polling_task = None
        self._get_chain_info_task = None
        self._get_gas_estimate_task = None
        self._poll_notifier = None
        self._native_currency = None
        self._network_transaction_fee: Optional[TokenAmount] = None
        self._order_tracker: ClientOrderTracker = ClientOrderTracker(connector=self, lost_order_count_limit=10)
        self._amount_quantum_dict = {}
        safe_ensure_future(self.load_token_data())

    @classmethod
    def logger(cls) -> HummingbotLogger:
        global s_logger
        if s_logger is None:
            s_logger = logging.getLogger(cls.__name__)
        return cast(HummingbotLogger, s_logger)

    @property
    def connector_name(self):
        """
        This returns the name of connector/protocol to be connected to on Gateway.
        """
        return self._connector_name

    @property
    def chain(self):
        return self._chain

    @property
    def network(self):
        return self._network

    @property
    def name(self):
        return self._name

    @property
    def address(self):
        return self._wallet_address

    async def all_trading_pairs(self) -> List[str]:
        """
        Calls the tokens endpoint on Gateway.
        """
        try:
            tokens = await GatewayHttpClient.get_instance().get_tokens(self._chain, self._network)
            token_symbols = [t["symbol"] for t in tokens["tokens"]]
            trading_pairs = []
            for base, quote in it.permutations(token_symbols, 2):
                trading_pairs.append(f"{base}-{quote}")
            return trading_pairs
        except Exception:
            return []

    @property
    def approval_orders(self) -> List[GatewayInFlightOrder]:
        return [
            approval_order
            for approval_order in self._order_tracker.active_orders.values()
            if approval_order.is_approval_request
        ]

    @property
    def amm_orders(self) -> List[GatewayInFlightOrder]:
        return [
            in_flight_order
            for in_flight_order in self._order_tracker.active_orders.values()
            if in_flight_order.is_open
        ]

    @property
    def canceling_orders(self) -> List[GatewayInFlightOrder]:
        return [
            cancel_order
            for cancel_order in self.amm_orders
            if cancel_order.is_pending_cancel_confirmation
        ]

    @property
    def limit_orders(self) -> List[LimitOrder]:
        return [
            in_flight_order.to_limit_order()
            for in_flight_order in self.amm_orders
        ]

    @property
    def network_transaction_fee(self) -> TokenAmount:
        """
        The most recently known transaction fee (i.e. gas fees) required for making trades.
        """
        return self._network_transaction_fee

    @network_transaction_fee.setter
    def network_transaction_fee(self, new_fee: TokenAmount):
        self._network_transaction_fee = new_fee

    @property
    def in_flight_orders(self) -> Dict[str, GatewayInFlightOrder]:
        return self._order_tracker.active_orders

    @property
    def tracking_states(self) -> Dict[str, Any]:
        """
        Returns a dictionary associating current active orders client id to their JSON representation
        """
        return {
            key: value.to_json()
            for key, value in self.in_flight_orders.items()
        }

    def restore_tracking_states(self, saved_states: Dict[str, Any]):
        """
        Restore in-flight orders from saved tracking states, this is st the connector can pick up on where it left off
        when it disconnects.
        :param saved_states: The saved tracking_states.
        """
        self._order_tracker.restore_tracking_states(tracking_states=saved_states)

    def create_approval_order_id(self, token_symbol: str) -> str:
        return f"approve-{self.connector_name}-{token_symbol}"

    def get_token_symbol_from_approval_order_id(self, approval_order_id: str) -> Optional[str]:
        match = self.APPROVAL_ORDER_ID_PATTERN.search(approval_order_id)
        if match:
            return match.group(2)
        return None

    @staticmethod
    def create_market_order_id(side: TradeType, trading_pair: str) -> str:
        return f"{side.name.lower()}-{trading_pair}-{get_tracking_nonce()}"

    def is_pending_approval(self, token: str) -> bool:
        for order in self.approval_orders:
            if token in order.client_order_id:
                return order.is_pending_approval
        return False

    async def load_token_data(self):
        tokens = await GatewayHttpClient.get_instance().get_tokens(self.chain, self.network)
        for t in tokens.get("tokens", []):
            self._amount_quantum_dict[t["symbol"]] = Decimal(str(10 ** -t["decimals"]))

    async def get_chain_info(self):
        """
        Calls the base endpoint of the connector on Gateway to know basic info about chain being used.
        """
        try:
            self._chain_info = await self._get_gateway_instance().get_network_status(
                chain=self.chain, network=self.network
            )
            if type(self._chain_info) != list:
                self._native_currency = self._chain_info.get("nativeCurrency", "ETH")
        except asyncio.CancelledError:
            raise
        except Exception as e:
            self.logger().network(
                "Error fetching chain info",
                exc_info=True,
                app_warning_msg=str(e)
            )

    async def get_gas_estimate(self):
        """
        Gets the gas estimates for the connector.
        """
        try:
            response: Dict[Any] = await self._get_gateway_instance().amm_estimate_gas(
                chain=self.chain, network=self.network, connector=self.connector_name
            )
            self.network_transaction_fee = TokenAmount(
                response.get("gasPriceToken"), Decimal(response.get("gasCost"))
            )
        except asyncio.CancelledError:
            raise
        except Exception as e:
            self.logger().network(
                f"Error getting gas price estimates for {self.connector_name} on {self.network}.",
                exc_info=True,
                app_warning_msg=str(e)
            )

<<<<<<< HEAD
    async def auto_approve(self):
        """
        Automatically approves trading pair tokens for contract(s).
        It first checks if there are any already approved amount (allowance)
        """
        await self.update_allowances()
        for token, amount in self._allowances.items():
            if amount <= s_decimal_0 and not self.is_pending_approval(token):
                await self.approve_token(token)

    async def approve_token(self, token_symbol: str, **request_args) -> Optional[GatewayInFlightOrder]:
=======
    async def approve_token(self, token_symbol: str, **request_args) -> Optional[EVMInFlightOrder]:
>>>>>>> 424b2085
        """
        Approves contract as a spender for a token.
        :param token_symbol: token to approve.
        """
        approval_id: str = self.create_approval_order_id(token_symbol)

        self.logger().info(f"Initiating approval for {token_symbol}.")

        self.start_tracking_order(order_id=approval_id,
                                  trading_pair=token_symbol,
                                  is_approval=True)
        try:
            resp: Dict[str, Any] = await self._get_gateway_instance().approve_token(
                self.chain,
                self.network,
                self.address,
                token_symbol,
                self.connector_name,
                **request_args
            )

            transaction_hash: Optional[str] = resp.get("approval", {}).get("hash")
            nonce: Optional[int] = resp.get("nonce")
            if transaction_hash is not None and nonce is not None:
                tracked_order = self._order_tracker.fetch_order(client_order_id=approval_id)
                tracked_order.update_exchange_order_id(transaction_hash)
                tracked_order.nonce = nonce
                self.logger().info(
                    f"Maximum {token_symbol} approval for {self.connector_name} contract sent, hash: {transaction_hash}."
                )
                return tracked_order
            else:
                self.stop_tracking_order(approval_id)
                self.logger().info(f"Approval for {token_symbol} on {self.connector_name} failed.")
                return None
        except Exception:
            self.stop_tracking_order(approval_id)
            self.logger().error(
                f"Error submitting approval order for {token_symbol} on {self.connector_name}-{self.network}.",
                exc_info=True
            )
            return None

    async def update_allowances(self):
        self._allowances = await self.get_allowances()

    async def get_allowances(self) -> Dict[str, Decimal]:
        """
        Retrieves allowances for token in trading_pairs
        :return: A dictionary of token and its allowance.
        """
        ret_val = {}
        resp: Dict[str, Any] = await self._get_gateway_instance().get_allowances(
            self.chain, self.network, self.address, list(self._tokens), self.connector_name
        )
        for token, amount in resp["approvals"].items():
            ret_val[token] = Decimal(str(amount))
        return ret_val

    def parse_price_response(
        self,
        base: str,
        quote: str,
        amount: Decimal,
        side: TradeType,
        price_response: Dict[str, Any],
        process_exception: bool = True
    ) -> Optional[Decimal]:
        """
        Parses price response
        :param base: The base asset
        :param quote: The quote asset
        :param amount: amount
        :param side: trade side
        :param price_response: Price response from Gateway.
        :param process_exception: Flag to trigger error on exception
        """
        required_items = ["price", "gasLimit", "gasPrice", "gasCost", "gasPriceToken"]
        if any(item not in price_response.keys() for item in required_items):
            if "info" in price_response.keys():
                self.logger().info(f"Unable to get price. {price_response['info']}")
            else:
                self.logger().info(f"Missing data from price result. Incomplete return result for ({price_response.keys()})")
        else:
            gas_price_token: str = price_response["gasPriceToken"]
            gas_cost: Decimal = Decimal(price_response["gasCost"])
            price: Decimal = Decimal(price_response["price"])
            self.network_transaction_fee = TokenAmount(gas_price_token, gas_cost)
            if process_exception is True:
                gas_limit: int = int(price_response["gasLimit"])
                exceptions: List[str] = check_transaction_exceptions(
                    allowances=self._allowances,
                    balances=self._account_balances,
                    base_asset=base,
                    quote_asset=quote,
                    amount=amount,
                    side=side,
                    gas_limit=gas_limit,
                    gas_cost=gas_cost,
                    gas_asset=gas_price_token,
                    swaps_count=len(price_response.get("swaps", []))
                )
                for index in range(len(exceptions)):
                    self.logger().warning(
                        f"Warning! [{index + 1}/{len(exceptions)}] {side} order - {exceptions[index]}"
                    )
                if len(exceptions) > 0:
                    return None
            return Decimal(str(price))
        return None

    @async_ttl_cache(ttl=5, maxsize=10)
    async def get_quote_price(
            self,
            trading_pair: str,
            is_buy: bool,
            amount: Decimal,
            ignore_shim: bool = False
    ) -> Optional[Decimal]:
        """
        Retrieves a quote price.

        :param trading_pair: The market trading pair
        :param is_buy: True for an intention to buy, False for an intention to sell
        :param amount: The amount required (in base token unit)
        :param ignore_shim: Ignore the price shim, and return the real price on the network
        :return: The quote price.
        """

        base, quote = trading_pair.split("-")
        side: TradeType = TradeType.BUY if is_buy else TradeType.SELL

        # Get the price from gateway price shim for integration tests.
        if not ignore_shim:
            test_price: Optional[Decimal] = await GatewayPriceShim.get_instance().get_connector_price(
                self.connector_name,
                self.chain,
                self.network,
                trading_pair,
                is_buy,
                amount
            )
            if test_price is not None:
                # Grab the gas price for test net.
                try:
                    resp: Dict[str, Any] = await self._get_gateway_instance().get_price(
                        self.chain, self.network, self.connector_name, base, quote, amount, side
                    )
                    gas_price_token: str = resp["gasPriceToken"]
                    gas_cost: Decimal = Decimal(resp["gasCost"])
                    self.network_transaction_fee = TokenAmount(gas_price_token, gas_cost)
                except asyncio.CancelledError:
                    raise
                except Exception:
                    pass
                return test_price

        # Pull the price from gateway.
        try:
            resp: Dict[str, Any] = await self._get_gateway_instance().get_price(
                self.chain, self.network, self.connector_name, base, quote, amount, side
            )
            return self.parse_price_response(base, quote, amount, side, price_response=resp)
        except asyncio.CancelledError:
            raise
        except Exception as e:
            self.logger().network(
                f"Error getting quote price for {trading_pair} {side} order for {amount} amount.",
                exc_info=True,
                app_warning_msg=str(e)
            )

    async def get_order_price(
            self,
            trading_pair: str,
            is_buy: bool,
            amount: Decimal,
            ignore_shim: bool = False
    ) -> Decimal:

        """
        This is simply the quote price
        """
        return await self.get_quote_price(trading_pair, is_buy, amount, ignore_shim=ignore_shim)

    def buy(self, trading_pair: str, amount: Decimal, order_type: OrderType, price: Decimal, **kwargs) -> str:
        """
        Buys an amount of base token for a given price (or cheaper).
        :param trading_pair: The market trading pair
        :param amount: The order amount (in base token unit)
        :param order_type: Any order type is fine, not needed for this.
        :param price: The maximum price for the order.
        :return: A newly created order id (internal).
        """
        return self.place_order(True, trading_pair, amount, price)

    def sell(self, trading_pair: str, amount: Decimal, order_type: OrderType, price: Decimal, **kwargs) -> str:
        """
        Sells an amount of base token for a given price (or at a higher price).
        :param trading_pair: The market trading pair
        :param amount: The order amount (in base token unit)
        :param order_type: Any order type is fine, not needed for this.
        :param price: The minimum price for the order.
        :return: A newly created order id (internal).
        """
        return self.place_order(False, trading_pair, amount, price)

    def place_order(self, is_buy: bool, trading_pair: str, amount: Decimal, price: Decimal, **request_args) -> str:
        """
        Places an order.
        :param is_buy: True for buy order
        :param trading_pair: The market trading pair
        :param amount: The order amount (in base token unit)
        :param price: The minimum price for the order.
        :return: A newly created order id (internal).
        """
        side: TradeType = TradeType.BUY if is_buy else TradeType.SELL
        order_id: str = self.create_market_order_id(side, trading_pair)
        safe_ensure_future(self._create_order(side, order_id, trading_pair, amount, price, **request_args))
        return order_id

    async def _create_order(
            self,
            trade_type: TradeType,
            order_id: str,
            trading_pair: str,
            amount: Decimal,
            price: Decimal,
            **request_args
    ):
        """
        Calls buy or sell API end point to place an order, starts tracking the order and triggers relevant order events.
        :param trade_type: BUY or SELL
        :param order_id: Internal order id (also called client_order_id)
        :param trading_pair: The market to place order
        :param amount: The order amount (in base token value)
        :param price: The order price
        """

        amount = self.quantize_order_amount(trading_pair, amount)
        price = self.quantize_order_price(trading_pair, price)
        base, quote = trading_pair.split("-")
        self.start_tracking_order(order_id=order_id,
                                  trading_pair=trading_pair,
                                  trade_type=trade_type,
                                  price=price,
                                  amount=amount)
        try:
            order_result: Dict[str, Any] = await self._get_gateway_instance().amm_trade(
                self.chain,
                self.network,
                self.connector_name,
                self.address,
                base,
                quote,
                trade_type,
                amount,
                price,
                **request_args
            )
            transaction_hash: Optional[str] = order_result.get("txHash")
            if transaction_hash is not None:
                gas_cost: Decimal = Decimal(order_result.get("gasCost"))
                gas_price_token: str = order_result.get("gasPriceToken")
                self.network_transaction_fee = TokenAmount(gas_price_token, gas_cost)

                order_update: OrderUpdate = OrderUpdate(
                    client_order_id=order_id,
                    exchange_order_id=transaction_hash,
                    trading_pair=trading_pair,
                    update_timestamp=self.current_timestamp,
                    new_state=OrderState.OPEN,  # Assume that the transaction has been successfully mined.
                    misc_updates={
                        "nonce": order_result.get("nonce"),
                        "gas_price": Decimal(order_result.get("gasPrice")),
                        "gas_limit": int(order_result.get("gasLimit")),
                        "gas_cost": Decimal(order_result.get("gasCost")),
                        "gas_price_token": order_result.get("gasPriceToken"),
                        "fee_asset": self._native_currency
                    }
                )
                self._order_tracker.process_order_update(order_update)
            else:
                raise ValueError

        except asyncio.CancelledError:
            raise
        except Exception:
            self.logger().error(
                f"Error submitting {trade_type.name} swap order to {self.connector_name} on {self.network} for "
                f"{amount} {trading_pair} "
                f"{price}.",
                exc_info=True
            )
            order_update: OrderUpdate = OrderUpdate(
                client_order_id=order_id,
                trading_pair=trading_pair,
                update_timestamp=self.current_timestamp,
                new_state=OrderState.FAILED
            )
            self._order_tracker.process_order_update(order_update)

    def start_tracking_order(self,
                             order_id: str,
                             exchange_order_id: Optional[str] = None,
                             trading_pair: str = "",
                             trade_type: TradeType = TradeType.BUY,
                             price: Decimal = s_decimal_0,
                             amount: Decimal = s_decimal_0,
                             gas_price: Decimal = s_decimal_0,
                             is_approval: bool = False):
        """
        Starts tracking an order by simply adding it into _in_flight_orders dictionary in ClientOrderTracker.
        """
        self._order_tracker.start_tracking_order(
            GatewayInFlightOrder(
                client_order_id=order_id,
                exchange_order_id=exchange_order_id,
                trading_pair=trading_pair,
                order_type=OrderType.LIMIT,
                trade_type=trade_type,
                price=price,
                amount=amount,
                gas_price=gas_price,
                creation_timestamp=self.current_timestamp,
                initial_state=OrderState.PENDING_APPROVAL if is_approval else OrderState.PENDING_CREATE
            )
        )

    def stop_tracking_order(self, order_id: str):
        """
        Stops tracking an order by simply removing it from _in_flight_orders dictionary in ClientOrderTracker.
        """
        self._order_tracker.stop_tracking_order(client_order_id=order_id)

    async def update_token_approval_status(self, tracked_approvals: List[GatewayInFlightOrder]):
        """
        Calls REST API to get status update for each in-flight token approval transaction.
        """
        if len(tracked_approvals) < 1:
            return
        tx_hash_list: List[str] = await safe_gather(*[
            tracked_approval.get_exchange_order_id() for tracked_approval in tracked_approvals
        ])
        transaction_states: List[Union[Dict[str, Any], Exception]] = await safe_gather(*[
            self._get_gateway_instance().get_transaction_status(
                self.chain,
                self.network,
                tx_hash
            )
            for tx_hash in tx_hash_list
        ], return_exceptions=True)
        for tracked_approval, transaction_status in zip(tracked_approvals, transaction_states):
            token_symbol: str = self.get_token_symbol_from_approval_order_id(tracked_approval.client_order_id)
            if isinstance(transaction_status, Exception):
                self.logger().error(f"Error while trying to approve token {token_symbol} for {self.connector_name}: "
                                    f"{transaction_status}")
                continue
            if "txHash" not in transaction_status:
                self.logger().error(f"Error while trying to approve token {token_symbol} for {self.connector_name}: "
                                    "txHash key not found in transaction status.")
                continue
            if transaction_status["txStatus"] == 1:
                if transaction_status["txReceipt"]["status"] == 1:
                    self.logger().info(f"Token approval for {tracked_approval.client_order_id} on {self.connector_name} "
                                       f"successful.")
                    tracked_approval.current_state = OrderState.APPROVED
                    self.trigger_event(
                        TokenApprovalEvent.ApprovalSuccessful,
                        TokenApprovalSuccessEvent(
                            self.current_timestamp,
                            self.connector_name,
                            token_symbol
                        )
                    )
                    safe_ensure_future(self.update_allowances())
                else:
                    self.logger().warning(
                        f"Token approval for {tracked_approval.client_order_id} on {self.connector_name} failed."
                    )
                    tracked_approval.current_state = OrderState.FAILED
                    self.trigger_event(
                        TokenApprovalEvent.ApprovalFailed,
                        TokenApprovalFailureEvent(
                            self.current_timestamp,
                            self.connector_name,
                            token_symbol
                        )
                    )
                self.stop_tracking_order(tracked_approval.client_order_id)

    async def update_canceling_transactions(self, canceled_tracked_orders: List[GatewayInFlightOrder]):
        """
        Update tracked orders that have a cancel_tx_hash.
        :param canceled_tracked_orders: Canceled tracked_orders (cancel_tx_has is not None).
        """
        if len(canceled_tracked_orders) < 1:
            return

        self.logger().debug(
            "Polling for order status updates of %d canceled orders.",
            len(canceled_tracked_orders)
        )
        update_results: List[Union[Dict[str, Any], Exception]] = await safe_gather(*[
            self._get_gateway_instance().get_transaction_status(
                self.chain,
                self.network,
                tx_hash
            )
            for tx_hash in [t.cancel_tx_hash for t in canceled_tracked_orders]
        ], return_exceptions=True)
        for tracked_order, update_result in zip(canceled_tracked_orders, update_results):
            if isinstance(update_result, Exception):
                raise update_result
            if "txHash" not in update_result:
                self.logger().error(f"No txHash field for transaction status of {tracked_order.client_order_id}: "
                                    f"{update_result}.")
                continue
            if update_result["txStatus"] == 1:
                if update_result["txReceipt"]["status"] == 1:
                    if tracked_order.current_state == OrderState.PENDING_CANCEL:
                        if not tracked_order.is_approval_request:
                            order_update: OrderUpdate = OrderUpdate(
                                trading_pair=tracked_order.trading_pair,
                                client_order_id=tracked_order.client_order_id,
                                update_timestamp=self.current_timestamp,
                                new_state=OrderState.CANCELED
                            )
                            self._order_tracker.process_order_update(order_update)

                        elif tracked_order.is_approval_request:
                            order_update: OrderUpdate = OrderUpdate(
                                trading_pair=tracked_order.trading_pair,
                                client_order_id=tracked_order.client_order_id,
                                update_timestamp=self.current_timestamp,
                                new_state=OrderState.CANCELED
                            )
                            token_symbol: str = self.get_token_symbol_from_approval_order_id(
                                tracked_order.client_order_id
                            )
                            self.trigger_event(
                                TokenApprovalEvent.ApprovalCancelled,
                                TokenApprovalCancelledEvent(
                                    self.current_timestamp,
                                    self.connector_name,
                                    token_symbol
                                )
                            )
                            self.logger().info(f"Token approval for {tracked_order.client_order_id} on "
                                               f"{self.connector_name} has been canceled.")
                            self.stop_tracking_order(tracked_order.client_order_id)

    def processs_trade_fill_update(self, tracked_order: GatewayInFlightOrder, fee: Decimal):
        trade_fee: TradeFeeBase = AddedToCostTradeFee(
            flat_fees=[TokenAmount(tracked_order.fee_asset, fee)]
        )

        trade_update: TradeUpdate = TradeUpdate(
            trade_id=tracked_order.exchange_order_id,
            client_order_id=tracked_order.client_order_id,
            exchange_order_id=tracked_order.exchange_order_id,
            trading_pair=tracked_order.trading_pair,
            fill_timestamp=self.current_timestamp,
            fill_price=tracked_order.price,
            fill_base_amount=tracked_order.amount,
            fill_quote_amount=tracked_order.amount * tracked_order.price,
            fee=trade_fee
        )

        self._order_tracker.process_trade_update(trade_update)

    async def update_order_status(self, tracked_orders: List[GatewayInFlightOrder]):
        """
        Calls REST API to get status update for each in-flight amm orders.
        """
        if len(tracked_orders) < 1:
            return

        # split canceled and non-canceled orders
        tx_hash_list: List[str] = await safe_gather(
            *[tracked_order.get_exchange_order_id() for tracked_order in tracked_orders]
        )
        self.logger().debug(
            "Polling for order status updates of %d orders.",
            len(tracked_orders)
        )
        update_results: List[Union[Dict[str, Any], Exception]] = await safe_gather(*[
            self._get_gateway_instance().get_transaction_status(
                self.chain,
                self.network,
                tx_hash
            )
            for tx_hash in tx_hash_list
        ], return_exceptions=True)
        for tracked_order, tx_details in zip(tracked_orders, update_results):
            if isinstance(tx_details, Exception):
                self.logger().error(f"An error occurred fetching transaction status of {tracked_order.client_order_id}")
                continue
            if "txHash" not in tx_details:
                self.logger().error(f"No txHash field for transaction status of {tracked_order.client_order_id}: "
                                    f"{tx_details}.")
                continue
            tx_status: int = tx_details["txStatus"]
            tx_receipt: Optional[Dict[str, Any]] = tx_details["txReceipt"]
            if tx_status == 1 and (tx_receipt is not None and tx_receipt.get("status") == 1):
                gas_used: int = tx_receipt["gasUsed"]
                gas_price: Decimal = tracked_order.gas_price
                fee: Decimal = Decimal(str(gas_used)) * Decimal(str(gas_price)) / Decimal(str(1e9))

                self.processs_trade_fill_update(tracked_order=tracked_order, fee=fee)

                order_update: OrderUpdate = OrderUpdate(
                    client_order_id=tracked_order.client_order_id,
                    trading_pair=tracked_order.trading_pair,
                    update_timestamp=self.current_timestamp,
                    new_state=OrderState.FILLED,
                )
                self._order_tracker.process_order_update(order_update)
            elif tx_status in [0, 2, 3]:
                # 0: in the mempool but we dont have data to guess its status
                # 2: in the mempool and likely to succeed
                # 3: in the mempool and likely to fail
                pass

            elif tx_status == -1 or (tx_receipt is not None and tx_receipt.get("status") == 0):
                self.logger().network(
                    f"Error fetching transaction status for the order {tracked_order.client_order_id}: {tx_details}.",
                    app_warning_msg=f"Failed to fetch transaction status for the order {tracked_order.client_order_id}."
                )
                await self._order_tracker.process_order_not_found(tracked_order.client_order_id)

    def get_taker_order_type(self):
        return OrderType.LIMIT

    def get_order_price_quantum(self, trading_pair: str, price: Decimal) -> Decimal:
        return Decimal("1e-15")

    def get_order_size_quantum(self, trading_pair: str, order_size: Decimal) -> Decimal:
        base, quote = trading_pair.split("-")
        return max(self._amount_quantum_dict[base], self._amount_quantum_dict[quote])

    @property
    def ready(self):
        return all(self.status_dict.values())

    def has_allowances(self) -> bool:
        """
        Checks if all tokens have allowance (an amount approved)
        """
        allowances_available = all(amount > s_decimal_0 for amount in self._allowances.values())
        return ((len(self._allowances.values()) == len(self._tokens)) and
                (allowances_available))

    @property
    def status_dict(self) -> Dict[str, bool]:
        return {
            "account_balance": len(self._account_balances) > 0 if self._trading_required else True,
            "allowances: use trading interface to do manual approval.": self.has_allowances() if self._trading_required else True,
            "native_currency": self._native_currency is not None,
            "network_transaction_fee": self.network_transaction_fee is not None if self._trading_required else True,
        }

    async def start_network(self):
        if self._trading_required:
            self._status_polling_task = safe_ensure_future(self._status_polling_loop())
            self._update_allowances = safe_ensure_future(self.update_allowances())
            self._get_gas_estimate_task = safe_ensure_future(self.get_gas_estimate())
        self._get_chain_info_task = safe_ensure_future(self.get_chain_info())

    async def stop_network(self):
        if self._status_polling_task is not None:
            self._status_polling_task.cancel()
            self._status_polling_task = None
        if self._update_allowances is not None:
            self._update_allowances.cancel()
            self._update_allowances = None
        if self._get_chain_info_task is not None:
            self._get_chain_info_task.cancel()
            self._get_chain_info_task = None
        if self._get_gas_estimate_task is not None:
            self._get_gas_estimate_task.cancel()
            self._get_chain_info_task = None

    async def check_network(self) -> NetworkStatus:
        try:
            if await self._get_gateway_instance().ping_gateway():
                return NetworkStatus.CONNECTED
        except asyncio.CancelledError:
            raise
        except Exception:
            return NetworkStatus.NOT_CONNECTED
        return NetworkStatus.NOT_CONNECTED

    def tick(self, timestamp: float):
        """
        Is called automatically by the clock for each clock's tick (1 second by default).
        It checks if status polling task is due for execution.
        """
        if time.time() - self._last_poll_timestamp > self.POLL_INTERVAL:
            if self._poll_notifier is not None and not self._poll_notifier.is_set():
                self._poll_notifier.set()

    async def _update_nonce(self, new_nonce: Optional[int] = None):
        """
        Call the gateway API to get the current nonce for self.address
        """
        if not new_nonce:
            resp_json: Dict[str, Any] = await self._get_gateway_instance().get_evm_nonce(self.chain, self.network, self.address)
            new_nonce: int = resp_json.get("nonce")

        self._nonce = new_nonce

    async def _status_polling_loop(self):
        await self.update_balances(on_interval=False)
        while True:
            try:
                self._poll_notifier = asyncio.Event()
                await self._poll_notifier.wait()
                await safe_gather(
                    self.update_balances(on_interval=True),
                    self.update_canceling_transactions(self.canceling_orders),
                    self.update_token_approval_status(self.approval_orders),
                    self.update_order_status(self.amm_orders)
                )
                self._last_poll_timestamp = self.current_timestamp
            except asyncio.CancelledError:
                raise
            except Exception as e:
                self.logger().error(str(e), exc_info=True)

    async def update_balances(self, on_interval: bool = False):
        """
        Calls Eth API to update total and available balances.
        """
        if self._native_currency is None:
            await self.get_chain_info()
        connector_tokens = GatewayConnectionSetting.get_connector_spec_from_market_name(self._name).get("tokens", "").split(",")
        last_tick = self._last_balance_poll_timestamp
        current_tick = self.current_timestamp
        if not on_interval or (current_tick - last_tick) > self.UPDATE_BALANCE_INTERVAL:
            self._last_balance_poll_timestamp = current_tick
            local_asset_names = set(self._account_balances.keys())
            remote_asset_names = set()
            token_list = list(self._tokens) + [self._native_currency] + connector_tokens
            resp_json: Dict[str, Any] = await self._get_gateway_instance().get_balances(
                chain=self.chain,
                network=self.network,
                address=self.address,
                token_symbols=token_list
            )
            for token, bal in resp_json["balances"].items():
                self._account_available_balances[token] = Decimal(str(bal))
                self._account_balances[token] = Decimal(str(bal))
                remote_asset_names.add(token)
            asset_names_to_remove = local_asset_names.difference(remote_asset_names)
            for asset_name in asset_names_to_remove:
                del self._account_available_balances[asset_name]
                del self._account_balances[asset_name]
            self._in_flight_orders_snapshot = {k: copy.copy(v) for k, v in self._order_tracker.all_orders.items()}
            self._in_flight_orders_snapshot_timestamp = self.current_timestamp

    async def _update_balances(self):
        """
        This is called by UserBalances.
        """
        await self.update_balances()

    async def cancel_all(self, timeout_seconds: float) -> List[CancellationResult]:
        """
        This is intentionally left blank, because cancellation is expensive on blockchains. It's not worth it for
        Hummingbot to force cancel all orders whenever Hummingbot quits.
        """
        return []

    async def _execute_cancel(self, order_id: str, cancel_age: int) -> Optional[str]:
        """
        Cancel an existing order if the age of the order is greater than its cancel_age,
        and if the order is not done or already in the cancelling state.
        """
        try:
            tracked_order: GatewayInFlightOrder = self._order_tracker.fetch_order(client_order_id=order_id)
            if tracked_order is None:
                self.logger().error(f"The order {order_id} is not being tracked.")
                raise ValueError(f"The order {order_id} is not being tracked.")

            if (self.current_timestamp - tracked_order.creation_timestamp) < cancel_age:
                return None

            if tracked_order.is_done:
                return None

            if tracked_order.is_pending_cancel_confirmation:
                return order_id

            self.logger().info(f"The blockchain transaction for {order_id} with nonce {tracked_order.nonce} has "
                               f"expired. Canceling the order...")
            resp: Dict[str, Any] = await self._get_gateway_instance().cancel_evm_transaction(
                self.chain,
                self.network,
                self.address,
                tracked_order.nonce
            )

            tx_hash: Optional[str] = resp.get("txHash")
            if tx_hash is not None:
                tracked_order.cancel_tx_hash = tx_hash
            else:
                raise EnvironmentError(f"Missing txHash from cancel_evm_transaction() response: {resp}.")

            order_update: OrderUpdate = OrderUpdate(
                client_order_id=order_id,
                trading_pair=tracked_order.trading_pair,
                update_timestamp=self.current_timestamp,
                new_state=OrderState.PENDING_CANCEL
            )
            self._order_tracker.process_order_update(order_update)

            return order_id
        except asyncio.CancelledError:
            raise
        except Exception as err:
            self.logger().error(
                f"Failed to cancel order {order_id}: {str(err)}.",
                exc_info=True
            )

    async def cancel_outdated_orders(self, cancel_age: int) -> List[CancellationResult]:
        """
        Iterate through all known orders and cancel them if their age is greater than cancel_age.
        """
        incomplete_orders: List[GatewayInFlightOrder] = []

        # Incomplete Approval Requests
        incomplete_orders.extend([
            o for o in self.approval_orders
            if o.is_pending_approval
        ])
        # Incomplete Active Orders
        incomplete_orders.extend([
            o for o in self.amm_orders
            if not o.is_done
        ])

        if len(incomplete_orders) < 1:
            return []

        timeout_seconds: float = 30.0
        canceling_id_set: Set[str] = set([o.client_order_id for o in incomplete_orders])
        sent_cancellations: List[CancellationResult] = []

        try:
            async with timeout(timeout_seconds):
                for incomplete_order in incomplete_orders:
                    try:
                        canceling_order_id: Optional[str] = await self._execute_cancel(
                            incomplete_order.client_order_id,
                            cancel_age
                        )
                    except Exception:
                        continue
                    if canceling_order_id is not None:
                        canceling_id_set.remove(canceling_order_id)
                        sent_cancellations.append(CancellationResult(canceling_order_id, True))
        except asyncio.CancelledError:
            raise
        except Exception:
            self.logger().network(
                "Unexpected error cancelling outdated orders.",
                exc_info=True,
                app_warning_msg=f"Failed to cancel orders on {self.chain}-{self.network}."
            )

        skipped_cancellations: List[CancellationResult] = [CancellationResult(oid, False) for oid in canceling_id_set]
        return sent_cancellations + skipped_cancellations

    def _get_gateway_instance(self) -> GatewayHttpClient:
        gateway_instance = GatewayHttpClient.get_instance(self._client_config)
        return gateway_instance<|MERGE_RESOLUTION|>--- conflicted
+++ resolved
@@ -288,21 +288,7 @@
                 app_warning_msg=str(e)
             )
 
-<<<<<<< HEAD
-    async def auto_approve(self):
-        """
-        Automatically approves trading pair tokens for contract(s).
-        It first checks if there are any already approved amount (allowance)
-        """
-        await self.update_allowances()
-        for token, amount in self._allowances.items():
-            if amount <= s_decimal_0 and not self.is_pending_approval(token):
-                await self.approve_token(token)
-
     async def approve_token(self, token_symbol: str, **request_args) -> Optional[GatewayInFlightOrder]:
-=======
-    async def approve_token(self, token_symbol: str, **request_args) -> Optional[EVMInFlightOrder]:
->>>>>>> 424b2085
         """
         Approves contract as a spender for a token.
         :param token_symbol: token to approve.
