--- conflicted
+++ resolved
@@ -5,14 +5,6 @@
     - id: flake8
       types: ['file']
       files: \.(py|pyx|pxd)$
-<<<<<<< HEAD
--   repo: https://github.com/pycqa/isort
-    rev: 5.10.1
-    hooks:
-      - id: isort
-        files: "\\.(py)$"
-        args: [--settings-path=pyproject.toml]
-=======
     - id: detect-private-key
 -   repo: https://github.com/pre-commit/mirrors-eslint
     rev: v8.10.0
@@ -26,4 +18,9 @@
     -   id: detect-wallet-private-key
         types: [file]
         exclude: .json
->>>>>>> 47fbb835
+-   repo: https://github.com/pycqa/isort
+    rev: 5.10.1
+    hooks:
+      - id: isort
+        files: "\\.(py)$"
+        args: [--settings-path=pyproject.toml]